--- conflicted
+++ resolved
@@ -77,13 +77,6 @@
   }
 };
 
-<<<<<<< HEAD
-// Execute migrations
-runMigrations().catch((err) => {
-  console.error('Migration failed:', err);
-  process.exit(1);
-});
-=======
 db.query(createTables, (err, results) => {
     if (err) {
       console.error(' Error running migration:', err.message);
@@ -91,5 +84,4 @@
       console.log(' Tables created successfully!');
     }
     db.end();
-  });
->>>>>>> 46f8c3a8
+  });